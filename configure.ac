--- conflicted
+++ resolved
@@ -117,13 +117,10 @@
 		  AC_MSG_RESULT(no),
 		  AC_MSG_RESULT(assuming no))
       fi
-<<<<<<< HEAD
-=======
 
       AC_CHECK_HEADERS([X11/extensions/XShm.h X11/extensions/shmproto.h X11/extensions/shmstr.h], [], [],
 		       [#include <X11/Xlibint.h>
 			#include <X11/Xproto.h>])
->>>>>>> 3d4c71d7
 ])
 
 CAIRO_ENABLE_SURFACE_BACKEND(xlib_xrender, Xlib Xrender, auto, [
