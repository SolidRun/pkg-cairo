--- conflicted
+++ resolved
@@ -13,10 +13,6 @@
 
 AM_LDFLAGS = $(CAIRO_LDFLAGS)
 
-<<<<<<< HEAD
-if CAIRO_HAS_PERF_UTILS
-bin_PROGRAMS = cairo-perf-micro \
-=======
 SUBDIRS = micro
 
 noinst_PROGRAMS = \
@@ -28,30 +24,13 @@
 EXTRA_PROGRAMS += \
 	cairo-analyse-trace \
 	cairo-perf-micro \
->>>>>>> b4504651
 	cairo-perf-trace \
 	cairo-perf-diff-files \
 	cairo-perf-print \
 	cairo-perf-chart \
-<<<<<<< HEAD
-	cairo-perf-compare-backends
-if HAVE_GTK
-bin_PROGRAMS += cairo-perf-graph-files
-endif
-endif
-
-EXTRA_PROGRAMS += cairo-perf-micro \
-		  cairo-perf-trace \
-		  cairo-perf-diff-files \
-		  cairo-perf-print \
-		  cairo-perf-chart \
-		  cairo-perf-compare-backends \
-		  cairo-perf-graph-files
-=======
 	cairo-perf-compare-backends \
 	cairo-perf-graph-files \
 	$(NULL)
->>>>>>> b4504651
 EXTRA_DIST += cairo-perf-diff COPYING
 EXTRA_LTLIBRARIES += libcairoperf.la
 
