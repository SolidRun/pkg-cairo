
if CAIRO_HAS_PS_SURFACE
libcairo_ps_headers = cairo-ps.h
libcairo_ps_sources = cairo-ps-surface.c
libcairo_font_subset_sources = cairo-font-subset.c cairo-font-subset-private.h
endif

if CAIRO_HAS_PDF_SURFACE
libcairo_pdf_headers = cairo-pdf.h
libcairo_pdf_sources = cairo-pdf-surface.c
libcairo_font_subset_sources = cairo-font-subset.c cairo-font-subset-private.h
endif

if CAIRO_HAS_PNG_FUNCTIONS
libcairo_png_sources = cairo-png.c
endif

if CAIRO_HAS_SVG_SURFACE
libcairo_svg_headers = cairo-svg.h
libcairo_svg_sources = cairo-svg-surface.c
endif

if CAIRO_HAS_TEST_SURFACES
libcairo_test_sources = test-fallback-surface.c test-fallback-surface.h \
			test-meta-surface.c test-meta-surface.h		\
			test-paginated-surface.c test-paginated-surface.h
endif

if CAIRO_HAS_XLIB_SURFACE
libcairo_xlib_headers = cairo-xlib.h cairo-xlib-xrender.h
libcairo_xlib_sources = cairo-xlib-surface.c cairo-xlib-screen.c cairo-xlib-private.h cairo-xlib-test.h
endif

if CAIRO_HAS_QUARTZ_SURFACE
libcairo_quartz_headers = cairo-quartz.h
libcairo_quartz_sources = cairo-quartz-surface.c cairo-quartz-private.h
endif

if CAIRO_HAS_XCB_SURFACE
libcairo_xcb_headers = cairo-xcb.h cairo-xcb-xrender.h
libcairo_xcb_sources = cairo-xcb-surface.c
endif

libcairo_win32_sources =
if CAIRO_HAS_WIN32_SURFACE
libcairo_win32_headers = cairo-win32.h
libcairo_win32_sources += cairo-win32-surface.c cairo-win32-private.h
export_symbols = -export-symbols cairo.def
cairo_def_dependency = cairo.def
endif
if CAIRO_HAS_WIN32_FONT
libcairo_win32_sources += cairo-win32-font.c
endif

libcairo_beos_sources =
if CAIRO_HAS_BEOS_SURFACE
libcairo_beos_headers = cairo-beos.h
libcairo_beos_sources += cairo-beos-surface.cpp

noinst_LTLIBRARIES = libcairo_beos.la
libcairo_beos_la_SOURCES = $(libcairo_beos_sources)
# BeOS system headers trigger this warning
libcairo_beos_la_CXXFLAGS = -Wno-multichar
endif

if CAIRO_HAS_GLITZ_SURFACE
libcairo_glitz_headers = cairo-glitz.h
libcairo_glitz_sources = cairo-glitz-surface.c
endif

if CAIRO_HAS_ATSUI_FONT
libcairo_atsui_headers = cairo-atsui.h
libcairo_atsui_sources = cairo-atsui-font.c
endif

if CAIRO_HAS_FT_FONT
libcairo_ft_headers = cairo-ft.h
libcairo_ft_sources = cairo-ft-font.c cairo-ft-private.h
endif

if CAIRO_HAS_DIRECTFB_SURFACE
libcairo_directfb_headers = cairo-directfb.h
libcairo_directfb_sources = cairo-directfb-surface.c
endif

# Headers that declare the functions in the cairo DLL API on Windows
cairo_win32_api_headers = \
	$(srcdir)/cairo.h \
	$(srcdir)/cairo-win32.h \
	$(srcdir)/cairo-debug.h

if CAIRO_HAS_GLITZ_SURFACE
cairo_win32_api_headers += \
	$(srcdir)/cairo-glitz.h
endif

if CAIRO_HAS_FT_FONT
cairo_win32_api_headers += \
	$(srcdir)/cairo-ft.h \
	$(srcdir)/cairo-pdf.h \
	$(srcdir)/cairo-ps.h
endif

# These names match automake style variable definition conventions so
# without these lines, automake will complain during the handling of 
# the libcairo_la_LIBADD below.  (The INCLUDES is an autoconf only
# term and automake does not care about it)
FONTCONFIG_LIBS=@FONTCONFIG_LIBS@
XRENDER_LIBS=@XRENDER_LIBS@

cairoincludedir = $(includedir)/cairo
cairoinclude_HEADERS =			\
	cairo.h				\
	cairo-features.h		\
	$(libcairo_atsui_headers)	\
	$(libcairo_ft_headers)		\
	$(libcairo_glitz_headers)	\
	$(libcairo_pdf_headers)		\
	$(libcairo_svg_headers)		\
	$(libcairo_ps_headers)		\
	$(libcairo_quartz_headers)	\
	$(libcairo_win32_headers)	\
	$(libcairo_beos_headers)	\
	$(libcairo_xcb_headers)		\
	$(libcairo_xlib_headers)	\
	$(libcairo_directfb_headers)

lib_LTLIBRARIES = libcairo.la

libcairo_la_SOURCES =				\
	cairo.c					\
	cairo.h					\
	cairo-private.h				\
	cairo-arc.c				\
	cairo-arc-private.h			\
	cairo-array.c				\
	cairo-base85-stream.c			\
	cairo-cache.c				\
	cairo-cache-private.h			\
	cairo-clip.c				\
	cairo-clip-private.h			\
	cairo-color.c				\
	cairo-debug.c				\
	cairo-debug.h				\
	cairo-fixed.c				\
	cairo-font.c				\
	cairo-font-options.c			\
	cairo-gstate.c				\
	cairo-gstate-private.h			\
	cairo-hash.c				\
	cairo-hash-private.h			\
	cairo-hull.c				\
	cairo-image-surface.c			\
	cairo-lzw.c				\
	cairo-matrix.c				\
	cairo-path.c				\
	cairo-path-bounds.c			\
	cairo-path-data.c			\
	cairo-path-data-private.h		\
	cairo-path-fill.c			\
	cairo-path-fixed-private.h		\
	cairo-path-stroke.c			\
	cairo-pen.c				\
	cairo-polygon.c				\
	cairo-region.c				\
	cairo-scaled-font.c			\
	cairo-slope.c				\
	cairo-spline.c				\
	cairo-stroke-style.c			\
	cairo-surface.c				\
	cairo-surface-fallback.c		\
	cairo-surface-fallback-private.h	\
	cairo-traps.c				\
	cairo-pattern.c				\
	cairo-unicode.c				\
	cairo-output-stream.c			\
	cairo-wideint.c				\
	cairo-wideint.h				\
	cairo-meta-surface.c			\
	cairo-meta-surface-private.h		\
	cairo-paginated-surface.c		\
	cairo-paginated-surface-private.h	\
	cairo-analysis-surface.c		\
	cairo-analysis-surface-private.h	\
	$(libcairo_atsui_sources)		\
	$(libcairo_ft_sources)			\
	$(libcairo_ps_sources)			\
	$(libcairo_pdf_sources)			\
	$(libcairo_png_sources)			\
	$(libcairo_svg_sources)			\
	$(libcairo_test_sources)		\
	$(libcairo_font_subset_sources)		\
	$(libcairo_xlib_sources)		\
	$(libcairo_quartz_sources)		\
	$(libcairo_xcb_sources)			\
	$(libcairo_glitz_sources)		\
	$(libcairo_win32_sources)		\
<<<<<<< HEAD
	$(libcairo_beos_sources)		\
	$(libcairo_directfb_sources)		\
=======
	$(libcairo_directfb_sources)	\
>>>>>>> 45bbdf94
	cairoint.h

libcairo_la_LDFLAGS = -version-info @VERSION_INFO@ -no-undefined $(export_symbols)

INCLUDES = -I$(srcdir) -I$(top_srcdir)/pixman/src $(CAIRO_CFLAGS)

libcairo_la_LIBADD = $(top_builddir)/pixman/src/libpixman.la $(CAIRO_LIBS) $(noinst_LTLIBRARIES)

libcairo_la_DEPENDENCIES = $(cairo_def_dependency) $(top_builddir)/pixman/src/libpixman.la $(noinst_LTLIBRARIES)

EXTRA_DIST = \
	cairo.def

cairo.def: $(cairo_win32_api_headers)
	(echo EXPORTS; \
	cat $(cairo_win32_api_headers) | \
	grep -v -E '^# *include' | \
	gcc -include cairo-features.h -E - |\
	grep -E '^cairo_.* \(' | \
	sed -e 's/\([^ ]*\).*/\1/' | \
	sort; \
	echo LIBRARY libcairo-$(LT_CURRENT_MINUS_AGE).dll; \
	) >$@

install-data-local:
	@if test -f "$(DESTDIR)$(includedir)/cairo.h" || test -f "$(DESTDIR)$(includedir)/cairo-features.h" ; then \
	  echo "****************************************************************" ;	\
	  echo "*** Error: Old headers found. You should remove the following" ;	\
	  echo "***        files and then type 'make install' again." ;			\
	  ls $(includedir)/cairo*.h ;							\
	  echo "****************************************************************" ;	\
	  false ;									\
        fi<|MERGE_RESOLUTION|>--- conflicted
+++ resolved
@@ -195,12 +195,8 @@
 	$(libcairo_xcb_sources)			\
 	$(libcairo_glitz_sources)		\
 	$(libcairo_win32_sources)		\
-<<<<<<< HEAD
 	$(libcairo_beos_sources)		\
 	$(libcairo_directfb_sources)		\
-=======
-	$(libcairo_directfb_sources)	\
->>>>>>> 45bbdf94
 	cairoint.h
 
 libcairo_la_LDFLAGS = -version-info @VERSION_INFO@ -no-undefined $(export_symbols)
