--- conflicted
+++ resolved
@@ -209,12 +209,6 @@
     }
 }
 
-<<<<<<< HEAD
-static cairo_int_status_t
-_cairo_ps_surface_emit_outline_glyph_data (cairo_ps_surface_t	*surface,
-					   cairo_scaled_font_t	*scaled_font,
-					   unsigned long	 glyph_index)
-=======
 static cairo_status_t
 _cairo_ps_surface_emit_truetype_font_subset (cairo_ps_surface_t		*surface,
 					     cairo_scaled_font_subset_t	*font_subset)
@@ -282,12 +276,10 @@
     return CAIRO_STATUS_SUCCESS;
 }
 
-static void
-_cairo_ps_surface_emit_glyph (cairo_ps_surface_t	*surface,
-			      cairo_scaled_font_t	*scaled_font,
-			      unsigned long		 scaled_font_glyph_index,
-			      unsigned int		 subset_glyph_index)
->>>>>>> 127fab46
+static cairo_int_status_t
+_cairo_ps_surface_emit_outline_glyph_data (cairo_ps_surface_t	*surface,
+					   cairo_scaled_font_t	*scaled_font,
+					   unsigned long	 glyph_index)
 {
     cairo_scaled_glyph_t *scaled_glyph;
     cairo_status_t status;
