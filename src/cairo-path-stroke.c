/* cairo - a vector graphics library with display and print output
 *
 * Copyright © 2002 University of Southern California
 *
 * This library is free software; you can redistribute it and/or
 * modify it either under the terms of the GNU Lesser General Public
 * License version 2.1 as published by the Free Software Foundation
 * (the "LGPL") or, at your option, under the terms of the Mozilla
 * Public License Version 1.1 (the "MPL"). If you do not alter this
 * notice, a recipient may use your version of this file under either
 * the MPL or the LGPL.
 *
 * You should have received a copy of the LGPL along with this library
 * in the file COPYING-LGPL-2.1; if not, write to the Free Software
 * Foundation, Inc., 59 Temple Place, Suite 330, Boston, MA 02111-1307 USA
 * You should have received a copy of the MPL along with this library
 * in the file COPYING-MPL-1.1
 *
 * The contents of this file are subject to the Mozilla Public License
 * Version 1.1 (the "License"); you may not use this file except in
 * compliance with the License. You may obtain a copy of the License at
 * http://www.mozilla.org/MPL/
 *
 * This software is distributed on an "AS IS" basis, WITHOUT WARRANTY
 * OF ANY KIND, either express or implied. See the LGPL or the MPL for
 * the specific language governing rights and limitations.
 *
 * The Original Code is the cairo graphics library.
 *
 * The Initial Developer of the Original Code is University of Southern
 * California.
 *
 * Contributor(s):
 *	Carl D. Worth <cworth@cworth.org>
 */

#include "cairoint.h"

typedef struct cairo_stroker {
    cairo_stroke_style_t	*style;

    cairo_matrix_t *ctm;
    cairo_matrix_t *ctm_inverse;
    double tolerance;

    cairo_traps_t *traps;

    cairo_pen_t	  pen;

    cairo_point_t current_point;
    cairo_point_t first_point;

    cairo_bool_t has_current_face;
    cairo_stroke_face_t current_face;

    cairo_bool_t has_first_face;
    cairo_stroke_face_t first_face;

    cairo_bool_t dashed;
    int dash_index;
    int dash_on;
    double dash_remain;
} cairo_stroker_t;

/* private functions */
static void
_cairo_stroker_init (cairo_stroker_t		*stroker,
		     cairo_stroke_style_t	*stroke_style,
		     cairo_matrix_t		*ctm,
		     cairo_matrix_t		*ctm_inverse,
		     double			 tolerance,
		     cairo_traps_t		*traps);

static void
_cairo_stroker_fini (cairo_stroker_t *stroker);

static cairo_status_t
_cairo_stroker_move_to (void *closure, cairo_point_t *point);

static cairo_status_t
_cairo_stroker_line_to (void *closure, cairo_point_t *point);

static cairo_status_t
_cairo_stroker_line_to_dashed (void *closure, cairo_point_t *point);

static cairo_status_t
_cairo_stroker_curve_to (void *closure,
			 cairo_point_t *b,
			 cairo_point_t *c,
			 cairo_point_t *d);

static cairo_status_t
_cairo_stroker_curve_to_dashed (void *closure,
				cairo_point_t *b,
				cairo_point_t *c,
				cairo_point_t *d);

static cairo_status_t
_cairo_stroker_close_path (void *closure);

static void
_translate_point (cairo_point_t *point, cairo_point_t *offset);

static int
_cairo_stroker_face_clockwise (cairo_stroke_face_t *in, cairo_stroke_face_t *out);

static cairo_status_t
_cairo_stroker_join (cairo_stroker_t *stroker, cairo_stroke_face_t *in, cairo_stroke_face_t *out);

static void
_cairo_stroker_start_dash (cairo_stroker_t *stroker)
{
    double offset;
    int	on = 1;
    int	i = 0;

    offset = stroker->style->dash_offset;

    /* We stop searching for a starting point as soon as the
       offset reaches zero.  Otherwise when an initial dash
       segment shrinks to zero it will be skipped over. */
    while (offset > 0.0 && offset >= stroker->style->dash[i]) {
	offset -= stroker->style->dash[i];
	on = 1-on;
	if (++i == stroker->style->num_dashes)
	    i = 0;
    }
    stroker->dashed = TRUE;
    stroker->dash_index = i;
    stroker->dash_on = on;
    stroker->dash_remain = stroker->style->dash[i] - offset;
}

static void
_cairo_stroker_step_dash (cairo_stroker_t *stroker, double step)
{
    stroker->dash_remain -= step;
    if (stroker->dash_remain <= 0) {
	stroker->dash_index++;
	if (stroker->dash_index == stroker->style->num_dashes)
	    stroker->dash_index = 0;
	stroker->dash_on = 1-stroker->dash_on;
	stroker->dash_remain = stroker->style->dash[stroker->dash_index];
    }
}

static void
_cairo_stroker_init (cairo_stroker_t		*stroker,
		     cairo_stroke_style_t	*stroke_style,
		     cairo_matrix_t		*ctm,
		     cairo_matrix_t		*ctm_inverse,
		     double			 tolerance,
		     cairo_traps_t		*traps)
{
    stroker->style = stroke_style;
    stroker->ctm = ctm;
    stroker->ctm_inverse = ctm_inverse;
    stroker->tolerance = tolerance;
    stroker->traps = traps;

    _cairo_pen_init (&stroker->pen,
		     stroke_style->line_width / 2.0,
		     tolerance, ctm);
    
    stroker->has_current_face = FALSE;
    stroker->has_first_face = FALSE;

    if (stroker->style->dash)
	_cairo_stroker_start_dash (stroker);
    else
	stroker->dashed = FALSE;
}

static void
_cairo_stroker_fini (cairo_stroker_t *stroker)
{
    _cairo_pen_fini (&stroker->pen);
}

static void
_translate_point (cairo_point_t *point, cairo_point_t *offset)
{
    point->x += offset->x;
    point->y += offset->y;
}

static int
_cairo_stroker_face_clockwise (cairo_stroke_face_t *in, cairo_stroke_face_t *out)
{
    cairo_slope_t in_slope, out_slope;

    _cairo_slope_init (&in_slope, &in->point, &in->cw);
    _cairo_slope_init (&out_slope, &out->point, &out->cw);

    return _cairo_slope_clockwise (&in_slope, &out_slope);
}

static cairo_status_t
_cairo_stroker_join (cairo_stroker_t *stroker, cairo_stroke_face_t *in, cairo_stroke_face_t *out)
{
    cairo_status_t	status;
    int			clockwise = _cairo_stroker_face_clockwise (out, in);
    cairo_point_t	*inpt, *outpt;

    if (in->cw.x == out->cw.x
	&& in->cw.y == out->cw.y
	&& in->ccw.x == out->ccw.x
	&& in->ccw.y == out->ccw.y) {
	return CAIRO_STATUS_SUCCESS;
    }

    if (clockwise) {
    	inpt = &in->ccw;
    	outpt = &out->ccw;
    } else {
    	inpt = &in->cw;
    	outpt = &out->cw;
    }

    switch (stroker->style->line_join) {
    case CAIRO_LINE_JOIN_ROUND: {
	int i;
	int start, step, stop;
	cairo_point_t tri[3];
	cairo_pen_t *pen = &stroker->pen;

	tri[0] = in->point;
	if (clockwise) {
	    _cairo_pen_find_active_ccw_vertex_index (pen, &in->dev_vector, &start);
	    step = -1;
	    _cairo_pen_find_active_ccw_vertex_index (pen, &out->dev_vector, &stop);
	} else {
	    _cairo_pen_find_active_cw_vertex_index (pen, &in->dev_vector, &start);
	    step = +1;
	    _cairo_pen_find_active_cw_vertex_index (pen, &out->dev_vector, &stop);
	}

	i = start;
	tri[1] = *inpt;
	while (i != stop) {
	    tri[2] = in->point;
	    _translate_point (&tri[2], &pen->vertices[i].point);
	    _cairo_traps_tessellate_triangle (stroker->traps, tri);
	    tri[1] = tri[2];
	    i += step;
	    if (i < 0)
		i = pen->num_vertices - 1;
	    if (i >= pen->num_vertices)
		i = 0;
	}

	tri[2] = *outpt;

	return _cairo_traps_tessellate_triangle (stroker->traps, tri);
    }
    case CAIRO_LINE_JOIN_MITER:
    default: {
	/* dot product of incoming slope vector with outgoing slope vector */
	double	in_dot_out = ((-in->usr_vector.x * out->usr_vector.x)+
			      (-in->usr_vector.y * out->usr_vector.y));
	double	ml = stroker->style->miter_limit;

	/*
	 * Check the miter limit -- lines meeting at an acute angle
	 * can generate long miters, the limit converts them to bevel
	 *
	 * We want to know when the miter is within the miter limit.
	 * That's straightforward to specify:
	 *
	 *	secant (psi / 2) <= ml
	 *
	 * where psi is the angle between in and out
	 *
	 *				secant(psi/2) = 1/sin(psi/2)
	 *	1/sin(psi/2) <= ml
	 *	1 <= ml sin(psi/2)
	 *	1 <= ml² sin²(psi/2)
	 *	2 <= ml² 2 sin²(psi/2)
	 *				2·sin²(psi/2) = 1-cos(psi)
	 *	2 <= ml² (1-cos(psi))
	 *
	 *				in · out = |in| |out| cos (psi)
	 *
	 * in and out are both unit vectors, so:
	 *
	 *				in · out = cos (psi)
	 *
	 *	2 <= ml² (1 - in · out)
	 * 	 
	 */
	if (2 <= ml * ml * (1 - in_dot_out)) {
	    double		x1, y1, x2, y2;
	    double		mx, my;
	    double		dx1, dx2, dy1, dy2;
	    cairo_polygon_t	polygon;
	    cairo_point_t	outer;

	    /* 
	     * we've got the points already transformed to device
	     * space, but need to do some computation with them and
	     * also need to transform the slope from user space to
	     * device space
	     */
	    /* outer point of incoming line face */
	    x1 = _cairo_fixed_to_double (inpt->x);
	    y1 = _cairo_fixed_to_double (inpt->y);
	    dx1 = in->usr_vector.x;
	    dy1 = in->usr_vector.y;
	    cairo_matrix_transform_distance (stroker->ctm, &dx1, &dy1);
	    
	    /* outer point of outgoing line face */
	    x2 = _cairo_fixed_to_double (outpt->x);
	    y2 = _cairo_fixed_to_double (outpt->y);
	    dx2 = out->usr_vector.x;
	    dy2 = out->usr_vector.y;
	    cairo_matrix_transform_distance (stroker->ctm, &dx2, &dy2);
	    
	    /*
	     * Compute the location of the outer corner of the miter.
	     * That's pretty easy -- just the intersection of the two
	     * outer edges.  We've got slopes and points on each
	     * of those edges.  Compute my directly, then compute
	     * mx by using the edge with the larger dy; that avoids
	     * dividing by values close to zero.
	     */
	    my = (((x2 - x1) * dy1 * dy2 - y2 * dx2 * dy1 + y1 * dx1 * dy2) /
		  (dx1 * dy2 - dx2 * dy1));
	    if (fabs (dy1) >= fabs (dy2))
		mx = (my - y1) * dx1 / dy1 + x1;
	    else
		mx = (my - y2) * dx2 / dy2 + x2;
	    
	    /*
	     * Draw the quadrilateral
	     */
	    outer.x = _cairo_fixed_from_double (mx);
	    outer.y = _cairo_fixed_from_double (my);
	    _cairo_polygon_init (&polygon);
	    _cairo_polygon_move_to (&polygon, &in->point);
	    _cairo_polygon_line_to (&polygon, inpt);
	    _cairo_polygon_line_to (&polygon, &outer);
	    _cairo_polygon_line_to (&polygon, outpt);
	    _cairo_polygon_close (&polygon);
	    status = _cairo_traps_tessellate_polygon (stroker->traps,
						      &polygon,
						      CAIRO_FILL_RULE_WINDING);
	    _cairo_polygon_fini (&polygon);

	    return status;
	}
	/* fall through ... */
    }
    case CAIRO_LINE_JOIN_BEVEL: {
	cairo_point_t tri[3];
	tri[0] = in->point;
	tri[1] = *inpt;
	tri[2] = *outpt;

	return _cairo_traps_tessellate_triangle (stroker->traps, tri);
    }
    }
}

static cairo_status_t
_cairo_stroker_add_cap (cairo_stroker_t *stroker, cairo_stroke_face_t *f)
{
    cairo_status_t	    status;

    if (stroker->style->line_cap == CAIRO_LINE_CAP_BUTT)
	return CAIRO_STATUS_SUCCESS;
    
    switch (stroker->style->line_cap) {
    case CAIRO_LINE_CAP_ROUND: {
	int i;
	int start, stop;
	cairo_slope_t slope;
	cairo_point_t tri[3];
	cairo_pen_t *pen = &stroker->pen;

	slope = f->dev_vector;
	_cairo_pen_find_active_cw_vertex_index (pen, &slope, &start);
	slope.dx = -slope.dx;
	slope.dy = -slope.dy;
	_cairo_pen_find_active_cw_vertex_index (pen, &slope, &stop);

	tri[0] = f->point;
	tri[1] = f->cw;
	for (i=start; i != stop; i = (i+1) % pen->num_vertices) {
	    tri[2] = f->point;
	    _translate_point (&tri[2], &pen->vertices[i].point);
	    _cairo_traps_tessellate_triangle (stroker->traps, tri);
	    tri[1] = tri[2];
	}
	tri[2] = f->ccw;

	return _cairo_traps_tessellate_triangle (stroker->traps, tri);
    }
    case CAIRO_LINE_CAP_SQUARE: {
	double dx, dy;
	cairo_slope_t	fvector;
	cairo_point_t	occw, ocw;
	cairo_polygon_t	polygon;

	dx = f->usr_vector.x;
	dy = f->usr_vector.y;
	dx *= stroker->style->line_width / 2.0;
	dy *= stroker->style->line_width / 2.0;
	cairo_matrix_transform_distance (stroker->ctm, &dx, &dy);
	fvector.dx = _cairo_fixed_from_double (dx);
	fvector.dy = _cairo_fixed_from_double (dy);
	occw.x = f->ccw.x + fvector.dx;
	occw.y = f->ccw.y + fvector.dy;
	ocw.x = f->cw.x + fvector.dx;
	ocw.y = f->cw.y + fvector.dy;

	_cairo_polygon_init (&polygon);
	_cairo_polygon_move_to (&polygon, &f->cw);
	_cairo_polygon_line_to (&polygon, &ocw);
	_cairo_polygon_line_to (&polygon, &occw);
	_cairo_polygon_line_to (&polygon, &f->ccw);
	_cairo_polygon_close (&polygon);

	status = _cairo_traps_tessellate_polygon (stroker->traps, &polygon, CAIRO_FILL_RULE_WINDING);
	_cairo_polygon_fini (&polygon);

	return status;
    }
    case CAIRO_LINE_CAP_BUTT:
    default:
	return CAIRO_STATUS_SUCCESS;
    }
}

static cairo_status_t
_cairo_stroker_add_leading_cap (cairo_stroker_t     *stroker,
				cairo_stroke_face_t *face)
{
    cairo_stroke_face_t reversed;
    cairo_point_t t;

    reversed = *face;

    /* The initial cap needs an outward facing vector. Reverse everything */
    reversed.usr_vector.x = -reversed.usr_vector.x;
    reversed.usr_vector.y = -reversed.usr_vector.y;
    reversed.dev_vector.dx = -reversed.dev_vector.dx;
    reversed.dev_vector.dy = -reversed.dev_vector.dy;
    t = reversed.cw;
    reversed.cw = reversed.ccw;
    reversed.ccw = t;

    return _cairo_stroker_add_cap (stroker, &reversed);
}

static cairo_status_t
_cairo_stroker_add_trailing_cap (cairo_stroker_t     *stroker,
				 cairo_stroke_face_t *face)
{
    return _cairo_stroker_add_cap (stroker, face);
}

static cairo_status_t
_cairo_stroker_add_caps (cairo_stroker_t *stroker)
{
    cairo_status_t status;

    if (stroker->has_first_face) {
	status = _cairo_stroker_add_leading_cap (stroker, &stroker->first_face);
	if (status)
	    return status;
    }

    if (stroker->has_current_face) {
	status = _cairo_stroker_add_trailing_cap (stroker, &stroker->current_face);
	if (status)
	    return status;
    }

    return CAIRO_STATUS_SUCCESS;
}

static void
_compute_face (cairo_point_t *point, cairo_slope_t *slope, cairo_stroker_t *stroker, cairo_stroke_face_t *face)
{
    double mag, det;
    double line_dx, line_dy;
    double face_dx, face_dy;
    cairo_point_double_t usr_vector;
    cairo_point_t offset_ccw, offset_cw;

    line_dx = _cairo_fixed_to_double (slope->dx);
    line_dy = _cairo_fixed_to_double (slope->dy);

    /* faces are normal in user space, not device space */
    cairo_matrix_transform_distance (stroker->ctm_inverse, &line_dx, &line_dy);

    mag = sqrt (line_dx * line_dx + line_dy * line_dy);
    if (mag == 0) {
	/* XXX: Can't compute other face points. Do we want a tag in the face for this case? */
	return;
    }

    /* normalize to unit length */
    line_dx /= mag;
    line_dy /= mag;

    usr_vector.x = line_dx;
    usr_vector.y = line_dy;

    /* 
     * rotate to get a line_width/2 vector along the face, note that
     * the vector must be rotated the right direction in device space,
     * but by 90° in user space. So, the rotation depends on
     * whether the ctm reflects or not, and that can be determined
     * by looking at the determinant of the matrix.
     */
    _cairo_matrix_compute_determinant (stroker->ctm, &det);
    if (det >= 0)
    {
	face_dx = - line_dy * (stroker->style->line_width / 2.0);
	face_dy = line_dx * (stroker->style->line_width / 2.0);
    }
    else
    {
	face_dx = line_dy * (stroker->style->line_width / 2.0);
	face_dy = - line_dx * (stroker->style->line_width / 2.0);
    }

    /* back to device space */
    cairo_matrix_transform_distance (stroker->ctm, &face_dx, &face_dy);

    offset_ccw.x = _cairo_fixed_from_double (face_dx);
    offset_ccw.y = _cairo_fixed_from_double (face_dy);
    offset_cw.x = -offset_ccw.x;
    offset_cw.y = -offset_ccw.y;

    face->ccw = *point;
    _translate_point (&face->ccw, &offset_ccw);

    face->point = *point;

    face->cw = *point;
    _translate_point (&face->cw, &offset_cw);

    face->usr_vector.x = usr_vector.x;
    face->usr_vector.y = usr_vector.y;

    face->dev_vector = *slope;
}

static cairo_status_t
_cairo_stroker_add_sub_edge (cairo_stroker_t *stroker, cairo_point_t *p1, cairo_point_t *p2,
			     cairo_slope_t *slope, cairo_stroke_face_t *start,
			     cairo_stroke_face_t *end)
{
    cairo_status_t status;
    cairo_polygon_t polygon;

    _compute_face (p1, slope, stroker, start);

    /* XXX: This could be optimized slightly by not calling
       _compute_face again but rather  translating the relevant
       fields from start. */
    _compute_face (p2, slope, stroker, end);

    if (p1->x == p2->x && p1->y == p2->y) {
	/* XXX: Need to rethink how this case should be handled, (both
           here and in _compute_face). The key behavior is that
           degenerate paths should draw as much as possible. */
	return CAIRO_STATUS_SUCCESS;
    }

    /* XXX: I should really check the return value of the
       move_to/line_to functions here to catch out of memory
       conditions. But since that would be ugly, I'd prefer to add a
       status flag to the polygon object that I could check only once
       at then end of this sequence, (like we do with cairo_t
       already). */
    _cairo_polygon_init (&polygon);
    _cairo_polygon_move_to (&polygon, &start->cw);
    _cairo_polygon_line_to (&polygon, &start->ccw);
    _cairo_polygon_line_to (&polygon, &end->ccw);
    _cairo_polygon_line_to (&polygon, &end->cw);
    _cairo_polygon_close (&polygon);

    /* XXX: We can't use tessellate_rectangle as the matrix may have
       skewed this into a non-rectangular shape. Perhaps it would be
       worth checking the matrix for skew so that the common case
       could use the faster tessellate_rectangle rather than
       tessellate_polygon? */
    status = _cairo_traps_tessellate_polygon (stroker->traps,
					      &polygon, CAIRO_FILL_RULE_WINDING);

    _cairo_polygon_fini (&polygon);

    return status;
}

static cairo_status_t
_cairo_stroker_move_to (void *closure, cairo_point_t *point)
{
    cairo_status_t status;
    cairo_stroker_t *stroker = closure;

    status = _cairo_stroker_add_caps (stroker);
    if (status)
	return status;

    stroker->first_point = *point;
    stroker->current_point = *point;

    stroker->has_first_face = 0;
    stroker->has_current_face = 0;

    return CAIRO_STATUS_SUCCESS;
}

static cairo_status_t
_cairo_stroker_move_to_dashed (void *closure, cairo_point_t *point)
{
    /* reset the dash pattern for new sub paths */
    cairo_stroker_t *stroker = closure;
    _cairo_stroker_start_dash (stroker);

    return _cairo_stroker_move_to (closure, point);
}

static cairo_status_t
_cairo_stroker_line_to (void *closure, cairo_point_t *point)
{
    cairo_status_t status;
    cairo_stroker_t *stroker = closure;
    cairo_stroke_face_t start, end;
    cairo_point_t *p1 = &stroker->current_point;
    cairo_point_t *p2 = point;
    cairo_slope_t slope;

    if (p1->x == p2->x && p1->y == p2->y) {
	/* XXX: Need to rethink how this case should be handled, (both
           here and in cairo_stroker_add_sub_edge and in _compute_face). The
           key behavior is that degenerate paths should draw as much
           as possible. */
	return CAIRO_STATUS_SUCCESS;
    }

    _cairo_slope_init (&slope, p1, p2);
    
    status = _cairo_stroker_add_sub_edge (stroker, p1, p2, &slope, &start, &end);
    if (status)
	return status;

    if (stroker->has_current_face) {
	status = _cairo_stroker_join (stroker, &stroker->current_face, &start);
	if (status)
	    return status;
    } else {
	if (!stroker->has_first_face) {
	    stroker->first_face = start;
	    stroker->has_first_face = 1;
	}
    }
    stroker->current_face = end;
    stroker->has_current_face = 1;

    stroker->current_point = *point;

    return CAIRO_STATUS_SUCCESS;
}

/*
 * Dashed lines.  Cap each dash end, join around turns when on
 */
static cairo_status_t
_cairo_stroker_line_to_dashed (void *closure, cairo_point_t *point)
{
    cairo_status_t status = CAIRO_STATUS_SUCCESS;
    cairo_stroker_t *stroker = closure;
    double mag, remain, tmp;
    double dx, dy;
    double dx2, dy2;
    cairo_point_t fd1, fd2;
    int first = 1;
    cairo_stroke_face_t sub_start, sub_end;
    cairo_point_t *p1 = &stroker->current_point;
    cairo_point_t *p2 = point;
    cairo_slope_t slope;

<<<<<<< HEAD
=======
    if (!stroker->has_current_point)
	return _cairo_stroker_move_to (stroker, point);

    if (p1->x == p2->x && p1->y == p2->y) {
	/* XXX: Need to rethink how this case should be handled, (both
           here and in cairo_stroker_add_sub_edge and in _compute_face). The
           key behavior is that degenerate paths should draw as much
           as possible. */
	return CAIRO_STATUS_SUCCESS;
    }

    _cairo_slope_init (&slope, p1, p2);

>>>>>>> ffab2592
    dx = _cairo_fixed_to_double (p2->x - p1->x);
    dy = _cairo_fixed_to_double (p2->y - p1->y);

    cairo_matrix_transform_distance (stroker->ctm_inverse, &dx, &dy);

    mag = sqrt (dx *dx + dy * dy);
    remain = mag;
    fd1 = *p1;
    while (remain) {
	tmp = stroker->dash_remain;
	if (tmp > remain)
	    tmp = remain;
	remain -= tmp;
        dx2 = dx * (mag - remain)/mag;
	dy2 = dy * (mag - remain)/mag;
	cairo_matrix_transform_distance (stroker->ctm, &dx2, &dy2);
	fd2.x = _cairo_fixed_from_double (dx2);
	fd2.y = _cairo_fixed_from_double (dy2);
	fd2.x += p1->x;
	fd2.y += p1->y;
	/*
	 * XXX simplify this case analysis
	 */
	if (stroker->dash_on) {
	    status = _cairo_stroker_add_sub_edge (stroker, &fd1, &fd2, &slope, &sub_start, &sub_end);
	    if (status)
		return status;
	    if (!first) {
		/*
		 * Not first dash in this segment, cap start
		 */
		status = _cairo_stroker_add_leading_cap (stroker, &sub_start);
		if (status)
		    return status;
	    } else {
		/*
		 * First in this segment, join to any current_face, else
		 * if at start of sub-path, mark position, else
		 * cap
		 */
		if (stroker->has_current_face) {
		    status = _cairo_stroker_join (stroker, &stroker->current_face, &sub_start);
		    if (status)
			return status;
		} else {
		    if (!stroker->has_first_face) {
			stroker->first_face = sub_start;
			stroker->has_first_face = 1;
		    } else {
			status = _cairo_stroker_add_leading_cap (stroker, &sub_start);
			if (status)
			    return status;
		    }
		}
	    }
	    if (remain) {
		/*
		 * Cap if not at end of segment
		 */
		status = _cairo_stroker_add_trailing_cap (stroker, &sub_end);
		if (status)
		    return status;
	    } else {
		/*
		 * Mark previous line face and fix up next time
		 * through
		 */
		stroker->current_face = sub_end;
		stroker->has_current_face = 1;
	    }
	} else {
	    /*
	     * If starting with off dash, check previous face
	     * and cap if necessary
	     */
	    if (first) {
		if (stroker->has_current_face) {
		    status = _cairo_stroker_add_trailing_cap (stroker, &stroker->current_face);
		    if (status)
			return status;
		}
	    }
	    if (!remain)
		stroker->has_current_face = 0;
	}
	_cairo_stroker_step_dash (stroker, tmp);
	fd1 = fd2;
	first = 0;
    }

    stroker->current_point = *point;

    return status;
}

static cairo_status_t
_cairo_stroker_curve_to (void *closure,
			 cairo_point_t *b,
			 cairo_point_t *c,
			 cairo_point_t *d)
{
    cairo_status_t status = CAIRO_STATUS_SUCCESS;
    cairo_stroker_t *stroker = closure;
    cairo_spline_t spline;
    cairo_pen_t pen;
    cairo_stroke_face_t start, end;
    cairo_point_t extra_points[4];
    cairo_point_t *a = &stroker->current_point;

    status = _cairo_spline_init (&spline, a, b, c, d);
    if (status == CAIRO_INT_STATUS_DEGENERATE)
	return CAIRO_STATUS_SUCCESS;

    status = _cairo_pen_init_copy (&pen, &stroker->pen);
    if (status)
	goto CLEANUP_SPLINE;

    _compute_face (a, &spline.initial_slope, stroker, &start);
    _compute_face (d, &spline.final_slope, stroker, &end);

    if (stroker->has_current_face) {
	status = _cairo_stroker_join (stroker, &stroker->current_face, &start);
	if (status)
	    return status;
    } else {
	if (!stroker->has_first_face) {
	    stroker->first_face = start;
	    stroker->has_first_face = 1;
	}
    }
    stroker->current_face = end;
    stroker->has_current_face = 1;
    
    extra_points[0] = start.cw;
    extra_points[0].x -= start.point.x;
    extra_points[0].y -= start.point.y;
    extra_points[1] = start.ccw;
    extra_points[1].x -= start.point.x;
    extra_points[1].y -= start.point.y;
    extra_points[2] = end.cw;
    extra_points[2].x -= end.point.x;
    extra_points[2].y -= end.point.y;
    extra_points[3] = end.ccw;
    extra_points[3].x -= end.point.x;
    extra_points[3].y -= end.point.y;
    
    status = _cairo_pen_add_points (&pen, extra_points, 4);
    if (status)
	goto CLEANUP_PEN;

    status = _cairo_pen_stroke_spline (&pen, &spline, stroker->tolerance, stroker->traps);
    if (status)
	goto CLEANUP_PEN;

  CLEANUP_PEN:
    _cairo_pen_fini (&pen);
  CLEANUP_SPLINE:
    _cairo_spline_fini (&spline);

    stroker->current_point = *d;

    return status;
}

/* We're using two different algorithms here for dashed and un-dashed
 * splines. The dashed alogorithm uses the existing line dashing
 * code. It's linear in path length, but gets subtly wrong results for
 * self-intersecting paths (an outstanding but for self-intersecting
 * non-curved paths as well). The non-dashed algorithm tessellates a
 * single polygon for the whole curve. It handles the
 * self-intersecting problem, but it's (unsurprisingly) not O(n) and
 * more significantly, it doesn't yet handle dashes.
 *
 * The only reason we're doing split algortihms here is to
 * minimize the impact of fixing the splines-aren't-dashed bug for
 * 1.0.2. Long-term the right answer is to rewrite the whole pile
 * of stroking code so that the entire result is computed as a
 * single polygon that is tessellated, (that is, stroking can be
 * built on top of filling). That will solve the self-intersecting
 * problem. It will also increase the importance of implementing
 * an efficient and more robust tessellator.
 */
static cairo_status_t
_cairo_stroker_curve_to_dashed (void *closure,
				cairo_point_t *b,
				cairo_point_t *c,
				cairo_point_t *d)
{
    cairo_status_t status = CAIRO_STATUS_SUCCESS;
    cairo_stroker_t *stroker = closure;
    cairo_spline_t spline;
    cairo_point_t *a = &stroker->current_point;
    cairo_line_join_t line_join_save;
    int i;

    status = _cairo_spline_init (&spline, a, b, c, d);
    if (status == CAIRO_INT_STATUS_DEGENERATE)
	return CAIRO_STATUS_SUCCESS;

    /* If the line width is so small that the pen is reduced to a
       single point, then we have nothing to do. */
    if (stroker->pen.num_vertices <= 1)
	goto CLEANUP_SPLINE;

    /* Temporarily modify the stroker to use round joins to guarantee
     * smooth stroked curves. */
    line_join_save = stroker->style->line_join;
    stroker->style->line_join = CAIRO_LINE_JOIN_ROUND;

    status = _cairo_spline_decompose (&spline, stroker->tolerance);
    if (status)
	goto CLEANUP_GSTATE;

    for (i = 1; i < spline.num_points; i++) {
	if (stroker->dashed)
	    status = _cairo_stroker_line_to_dashed (stroker, &spline.points[i]);
	else
	    status = _cairo_stroker_line_to (stroker, &spline.points[i]);
	if (status)
	    break;
    }

  CLEANUP_GSTATE:
    stroker->style->line_join = line_join_save;

  CLEANUP_SPLINE:
    _cairo_spline_fini (&spline);

    return status;
}

static cairo_status_t
_cairo_stroker_close_path (void *closure)
{
    cairo_status_t status;
    cairo_stroker_t *stroker = closure;

    if (stroker->dashed)
	status = _cairo_stroker_line_to_dashed (stroker, &stroker->first_point);
    else
	status = _cairo_stroker_line_to (stroker, &stroker->first_point);
    if (status)
	return status;

    if (stroker->has_first_face && stroker->has_current_face) {
	status = _cairo_stroker_join (stroker, &stroker->current_face, &stroker->first_face);
	if (status)
	    return status;
    }

    stroker->has_first_face = 0;
    stroker->has_current_face = 0;

    return CAIRO_STATUS_SUCCESS;
}

cairo_status_t
_cairo_path_fixed_stroke_to_traps (cairo_path_fixed_t	*path,
				   cairo_stroke_style_t	*stroke_style,
				   cairo_matrix_t	*ctm,
				   cairo_matrix_t	*ctm_inverse,
				   double		 tolerance,
				   cairo_traps_t	*traps)
{
    cairo_status_t status = CAIRO_STATUS_SUCCESS;
    cairo_stroker_t stroker;

    _cairo_stroker_init (&stroker, stroke_style,
			 ctm, ctm_inverse, tolerance,
			 traps);

    if (stroker.style->dash)
	status = _cairo_path_fixed_interpret (path,
					      CAIRO_DIRECTION_FORWARD,
					      _cairo_stroker_move_to_dashed,
					      _cairo_stroker_line_to_dashed,
					      _cairo_stroker_curve_to_dashed,
					      _cairo_stroker_close_path,
					      &stroker);
    else
	status = _cairo_path_fixed_interpret (path,
					      CAIRO_DIRECTION_FORWARD,
					      _cairo_stroker_move_to,
					      _cairo_stroker_line_to,
					      _cairo_stroker_curve_to,
					      _cairo_stroker_close_path,
					      &stroker);
    if (status)
	goto BAIL;

    status = _cairo_stroker_add_caps (&stroker);

BAIL:
    _cairo_stroker_fini (&stroker);

    return status;
}<|MERGE_RESOLUTION|>--- conflicted
+++ resolved
@@ -685,11 +685,6 @@
     cairo_point_t *p2 = point;
     cairo_slope_t slope;
 
-<<<<<<< HEAD
-=======
-    if (!stroker->has_current_point)
-	return _cairo_stroker_move_to (stroker, point);
-
     if (p1->x == p2->x && p1->y == p2->y) {
 	/* XXX: Need to rethink how this case should be handled, (both
            here and in cairo_stroker_add_sub_edge and in _compute_face). The
@@ -700,7 +695,6 @@
 
     _cairo_slope_init (&slope, p1, p2);
 
->>>>>>> ffab2592
     dx = _cairo_fixed_to_double (p2->x - p1->x);
     dy = _cairo_fixed_to_double (p2->y - p1->y);
 
