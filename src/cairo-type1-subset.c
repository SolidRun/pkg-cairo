--- conflicted
+++ resolved
@@ -796,16 +796,8 @@
 						encrypted_charstring_length,
 						charstring);
     end = charstring + encrypted_charstring_length;
-<<<<<<< HEAD
-
-    p = charstring + font->lenIV;
-
-    last_op_was_integer = FALSE;
-
-=======
     p = charstring + font->lenIV;
     status = CAIRO_STATUS_SUCCESS;
->>>>>>> 3d4c71d7
     while (p < end) {
         if (*p < 32) {
 	    command = *p++;
@@ -830,23 +822,6 @@
 		break;
 
 	    case TYPE1_CHARSTRING_COMMAND_CALLSUBR:
-<<<<<<< HEAD
-		if (font->subset_subrs  &&
-		    last_op_was_integer &&
-		    font->build_stack.top_value >= 0    &&
-		    font->build_stack.top_value < font->num_subrs)
-		{
-		    subr_num = font->build_stack.top_value;
-		    font->build_stack.sp--;
-		    font->subrs[subr_num].used = TRUE;
-		    last_op_was_integer = FALSE;
-		    status = cairo_type1_font_subset_parse_charstring (font,
-								       glyph,
-								       font->subrs[subr_num].subr_string,
-								       font->subrs[subr_num].subr_length);
-		} else {
-		    font->subset_subrs = FALSE;
-=======
 		if (font->subset_subrs && font->build_stack.sp > 0) {
 		    double int_val;
 		    if (modf(font->build_stack.stack[--font->build_stack.sp], &int_val) == 0.0) {
@@ -861,7 +836,6 @@
 			    break;
 			}
 		    }
->>>>>>> 3d4c71d7
 		}
 		font->subset_subrs = FALSE;
 		break;
@@ -1425,15 +1399,9 @@
 	    return status;
     }
 
-<<<<<<< HEAD
-    /* Always include the first four subroutines in case the Flex/hint mechanism is
-     * being used. */
-    for (j = 0; j < MIN(font->num_subrs, 4); j++) {
-=======
     /* Always include the first five subroutines in case the Flex/hint mechanism is
      * being used. */
     for (j = 0; j < MIN (font->num_subrs, 5); j++) {
->>>>>>> 3d4c71d7
 	font->subrs[j].used = TRUE;
     }
 
